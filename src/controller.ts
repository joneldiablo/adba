--- conflicted
+++ resolved
@@ -198,14 +198,6 @@
   }
 
   /**
-<<<<<<< HEAD
-   * Apply multi column ordering to an Objection/Knex query.
-   * Accepts an object like: { "created_at": "desc", "user.name": "asc" }
-   *
-   * - Dotted paths (e.g. "user.name") se pasan tal cual (debes haber hecho joinRelated/withGraphJoined).
-   * - Columnas sin punto se cualifican con ModelInUse.tableName.
-   * - Cualquier dir inválida cae a "asc".
-=======
    * Applies multi-column ordering to an Objection or Knex query builder.
    *
    * Accepts an object like `{ created_at: 'desc', 'user.name': 'asc' }`.
@@ -226,7 +218,6 @@
    *   'profile.name': 'asc'
    * });
    * ```
->>>>>>> 30d8ce09
    */
   applyOrderByLite(
     queryBuilderIn: any, // QueryBuilder
