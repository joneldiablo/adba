{
  "name": "adba",
  "version": "1.0.20",
  "description": "Any DataBase to API",
  "main": "dist/cjs/index.js",
  "module": "dist/esm/index.js",
  "types": "dist/types/index.d.ts",
  "bin": "dist/cjs/cli.js",
  "exports": {
    ".": {
      "import": "./dist/esm/index.js",
      "require": "./dist/cjs/index.js",
      "types": "./dist/types/index.d.ts",
      "source": "./src/index.ts"
    },
    "./cli": {
      "import": "./dist/esm/cli.js",
      "require": "./dist/cjs/cli.js",
      "types": "./dist/types/cli.d.ts",
      "source": "./src/cli.ts"
    },
    "./controller": {
      "import": "./dist/esm/controller.js",
      "require": "./dist/cjs/controller.js",
      "types": "./dist/types/controller.d.ts",
      "source": "./src/controller.ts"
    },
    "./crypt": {
      "import": "./dist/esm/crypt.js",
      "require": "./dist/cjs/crypt.js",
      "types": "./dist/types/crypt.d.ts",
      "source": "./src/crypt.ts"
    },
    "./dump-database": {
      "import": "./dist/esm/dump-database.js",
      "require": "./dist/cjs/dump-database.js",
      "types": "./dist/types/dump-database.d.ts",
      "source": "./src/dump-database.ts"
    },
    "./email": {
      "import": "./dist/esm/email.js",
      "require": "./dist/cjs/email.js",
      "types": "./dist/types/email.d.ts",
      "source": "./src/email.ts"
    },
    "./express-router": {
      "import": "./dist/esm/express-router.js",
      "require": "./dist/cjs/express-router.js",
      "types": "./dist/types/express-router.d.ts",
      "source": "./src/express-router.ts"
    },
    "./format-data": {
      "import": "./dist/esm/format-data.js",
      "require": "./dist/cjs/format-data.js",
      "types": "./dist/types/format-data.d.ts",
      "source": "./src/format-data.ts"
    },
    "./generate-models": {
      "import": "./dist/esm/generate-models.js",
      "require": "./dist/cjs/generate-models.js",
      "types": "./dist/types/generate-models.d.ts",
      "source": "./src/generate-models.ts"
    },
    "./generate-mssql-models": {
      "import": "./dist/esm/generate-mssql-models.js",
      "require": "./dist/cjs/generate-mssql-models.js",
      "types": "./dist/types/generate-mssql-models.d.ts",
      "source": "./src/generate-mssql-models.ts"
    },
    "./generate-mysql-models": {
      "import": "./dist/esm/generate-mysql-models.js",
      "require": "./dist/cjs/generate-mysql-models.js",
      "types": "./dist/types/generate-mysql-models.d.ts",
      "source": "./src/generate-mysql-models.ts"
    },
    "./generate-postgresql-models": {
      "import": "./dist/esm/generate-postgresql-models.js",
      "require": "./dist/cjs/generate-postgresql-models.js",
      "types": "./dist/types/generate-postgresql-models.d.ts",
      "source": "./src/generate-postgresql-models.ts"
    },
    "./generate-sqlite-models": {
      "import": "./dist/esm/generate-sqlite-models.js",
      "require": "./dist/cjs/generate-sqlite-models.js",
      "types": "./dist/types/generate-sqlite-models.d.ts",
      "source": "./src/generate-sqlite-models.ts"
    },
    "./index": {
      "import": "./dist/esm/index.js",
      "require": "./dist/cjs/index.js",
      "types": "./dist/types/index.d.ts",
      "source": "./src/index.ts"
    },
    "./knex-instances": {
      "import": "./dist/esm/knex-instances.js",
      "require": "./dist/cjs/knex-instances.js",
      "types": "./dist/types/knex-instances.d.ts",
      "source": "./src/knex-instances.ts"
    },
    "./model-utilities": {
      "import": "./dist/esm/model-utilities.js",
      "require": "./dist/cjs/model-utilities.js",
      "types": "./dist/types/model-utilities.d.ts",
      "source": "./src/model-utilities.ts"
    },
    "./status-codes": {
      "import": "./dist/esm/status-codes.js",
      "require": "./dist/cjs/status-codes.js",
      "types": "./dist/types/status-codes.d.ts",
      "source": "./src/status-codes.ts"
    },
    "./types": {
      "import": "./dist/esm/types.js",
      "require": "./dist/cjs/types.js",
      "types": "./dist/types/types.d.ts",
      "source": "./src/types.ts"
    }
  },
  "directories": {
    "ts": "src",
    "esm": "dist/esm",
    "cjs": "dist/cjs"
  },
  "scripts": {
    "build:cjs": "tsc -p tsconfig.json",
    "build:esm": "tsc -p tsconfig.esm.json",
    "build": "yarn test && rm -rf dist/* && yarn build:cjs && yarn build:esm && typedoc",
    "doc": "typedoc",
    "test": "jest --coverage",
    "test:e2e": "jest --config ./jest.config.e2e.ts --forceExit",
<<<<<<< HEAD
    "release": "./release.sh"
=======
    "release":"./release.sh --otp ",
    "postman:generate": "node generate-postman.js",
    "postman:users": "node generate-postman.js users",
    "postman:products": "node generate-postman.js products"
>>>>>>> cbc565f2
  },
  "author": "joneldiablo",
  "license": "ISC",
  "dependencies": {
    "bcrypt": "^5.1.1",
    "change-case-all": "^2.1.0",
    "dbl-utils": "^1.0.5",
    "express": "^4.21.1",
    "handlebars": "^4.7.8",
    "json2csv": "^6.0.0-alpha.2",
    "jsonwebtoken": "^9.0.2",
    "knex": "^3.1.0",
    "mjml": "^4.15.3",
    "moment": "^2.30.1",
    "nodemailer": "^6.9.16",
    "objection": "^3.1.5",
    "tunnel-ssh": "^5.2.0",
    "useragent": "^2.3.0",
    "uuid": "^11.0.2",
    "zod": "^3.25.67",
    "dotenv": "^16.3.1",
    "yargs": "^17.7.2"
  },
  "devDependencies": {
    "@babel/core": "^7.26.0",
    "@babel/preset-env": "^7.26.0",
    "@types/bcrypt": "^5.0.2",
    "@types/cors": "^2.8.17",
    "@types/express": "^5.0.0",
    "@types/flat": "^5.0.5",
    "@types/jest": "^29.5.14",
    "@types/json2csv": "^5.0.7",
    "@types/jsonwebtoken": "^9.0.7",
    "@types/lodash": "^4.17.12",
    "@types/mjml": "^4.7.4",
    "@types/morgan": "^1.9.9",
    "@types/node": "^22.7.9",
    "@types/nodemailer": "^6.4.16",
    "@types/tunnel-ssh": "^5.1.0",
    "@types/useragent": "^2.3.4",
    "@types/uuid": "^10.0.0",
    "babel-jest": "^29.7.0",
    "jest": "^29.7.0",
    "sqlite3": "^5.1.7",
    "supertest": "^7.0.0",
    "ts-jest": "^29.2.5",
    "ts-node": "^10.9.2",
    "typedoc": "^0.26.11",
    "typescript": "^5.6.3"
  },
  "repository": {
    "type": "git",
    "url": "https://github.com/joneldiablo/adba.git"
  },
  "keywords": [
    "automagically",
    "NodeJS",
    "Express",
    "TypeScript",
    "JavaScript",
    "ESM",
    "CommonJS",
    "api-rest",
    "SQL",
    "MySQL",
    "SQLite",
    "MSSQL",
    "PostgreSQL"
  ]
}<|MERGE_RESOLUTION|>--- conflicted
+++ resolved
@@ -128,14 +128,10 @@
     "doc": "typedoc",
     "test": "jest --coverage",
     "test:e2e": "jest --config ./jest.config.e2e.ts --forceExit",
-<<<<<<< HEAD
-    "release": "./release.sh"
-=======
     "release":"./release.sh --otp ",
     "postman:generate": "node generate-postman.js",
     "postman:users": "node generate-postman.js users",
     "postman:products": "node generate-postman.js products"
->>>>>>> cbc565f2
   },
   "author": "joneldiablo",
   "license": "ISC",
